--- conflicted
+++ resolved
@@ -1,199 +1,195 @@
-# %%
-# Utils imports
-import os
-from tqdm import tqdm
-from rich.console import Console
-from datetime import datetime
-
-# Torch-related imports
-import torch
-import torch.nn as nn
-from torch.utils.data import Dataset
-import pandas as pd
-
-# Custom imports
-import libs.utils as custom_utils
-import libs.net_utils as net_utils
-from libs.loss import Loss
-from libs.custom_dataset import CustomDataset
-
-console = Console()
-console.log("Initializing model parameters")
-# Set torch seed
-torch.manual_seed(3407)
-
-# Initialize training variables
-BATCH = 4
-LR = 0.1
-MOMENTUM = 0.9
-
-# %%
-# Loading training dataset
-console.log("Building dataset")
-train_dataset = CustomDataset(os.path.join(custom_utils.PROJECT_ROOT, "data", "assignment_1", "train"))
-test_dataset = CustomDataset(os.path.join(custom_utils.PROJECT_ROOT, "data", "assignment_1", "test"))
-
-# Building training dataloader
-console.log("Building dataloader")
-train_dataloader = torch.utils.data.DataLoader(
-    train_dataset,
-    batch_size=BATCH,
-    shuffle=True,
-    collate_fn=custom_utils.collate_fn
-)
-test_dataloader = torch.utils.data.DataLoader(
-    test_dataset,
-    batch_size=BATCH,
-    shuffle=True,
-    collate_fn=custom_utils.collate_fn
-)
-
-
-# %%
-class ObjectDetectionModel(nn.Module):
-    def __init__(self):
-        super(ObjectDetectionModel, self).__init__()
-        self.convolutions = nn.Sequential()
-        # 256 x 256
-        self.convolutions.append(net_utils.build_simple_convolutional_block(3, 64, conv_kernel=7, conv_stride=2))
-        # 125 x 125
-        self.convolutions.append(net_utils.build_simple_convolutional_block(64, 192, conv_kernel=3, pool_kernel=2))
-        self.convolutions.append(net_utils.build_simple_convolutional_block(192, 128, conv_kernel=1))
-        # 62 x 62
-        self.convolutions.append(net_utils.build_simple_convolutional_block(128, 256, conv_kernel=1))
-        self.convolutions.append(net_utils.build_simple_convolutional_block(256, 256, pool_kernel=2))
-        self.convolutions.append(net_utils.build_simple_convolutional_block(256, 256, conv_kernel=1))
-        self.convolutions.append(net_utils.build_simple_convolutional_block(256, 512, pool_kernel=2))
-        # 31 x 31
-        for i in range(3):
-            self.convolutions.append(net_utils.build_simple_convolutional_block(512, 256, conv_kernel=1))
-            self.convolutions.append(net_utils.build_simple_convolutional_block(256, 512))
-        self.convolutions.append(net_utils.build_simple_convolutional_block(512, 512, conv_kernel=1))
-        self.convolutions.append(net_utils.build_simple_convolutional_block(512, 1024, pool_kernel=2))
-        # 15 x 15
-        for i in range(3):
-            self.convolutions.append(net_utils.build_simple_convolutional_block(1024, 512, conv_kernel=1))
-            self.convolutions.append(net_utils.build_simple_convolutional_block(512, 1024))
-        self.convolutions.append(net_utils.build_simple_convolutional_block(1024, 1024, pool_kernel=2))
-        for i in range(3):
-            self.convolutions.append(net_utils.build_simple_convolutional_block(1024, 1024))
-        # 7 x 7
-        # self.output = net_utils.build_output_components(1024)
-        self.output = nn.Sequential(
-            nn.Linear(1024*7*7, 256*7*7),
-            nn.ReLU(),
-            nn.Dropout(),
-<<<<<<< HEAD
-            nn.Linear(512*7*7, 23*7*7),
-=======
-            nn.Linear(256*7*7, 23*7*7),
->>>>>>> be524191
-            nn.Sigmoid()
-        )
-
-    def forward(self, x):
-        x = self.convolutions(x)
-        # x = [
-        #     self.output[0](x),
-        #     self.output[1](x),
-        #     self.output[2](x)
-        # ]
-        # return torch.cat(x, 1)
-        x = x.view(-1, 1024*7*7)
-        x = self.output(x)
-        return x.reshape(-1, 7, 7, 23)
-
-
-# %%
-def saveModel():
-    path = os.path.join(custom_utils.PROJECT_ROOT, "models", datetime.now().strftime("%Y%m%d%H%M%S") + ".pth")
-    torch.save(network.state_dict(), path)
-
-
-def train(num_epochs, print_interval=10):
-    best_accuracy = 0.0
-    loss_data = {'epoch': [], 'loss': []}
-
-    network.to(custom_utils.DEVICE)
-
-    for epoch in range(num_epochs):
-        network.train()
-        console.log("\nTraining Epoch %d\n" % (epoch + 1))
-        running_loss = 0.
-        epoch_loss = 0.
-
-        for i, data in enumerate(tqdm(train_dataloader)):
-            images, target = data
-            images = images.to(custom_utils.DEVICE)
-
-            outputs = network(images)
-            optimizer.zero_grad()
-            loss_fn_return = loss_fn(outputs, target)
-            loss = loss_fn_return[0]
-            loss_data['epoch'].append(epoch)
-            loss_data['loss'].append(loss.item())
-            loss.backward()
-            optimizer.step()
-
-            running_loss += loss.item()
-            epoch_loss += loss.item() * images.size(0)
-            bb = loss_fn_return[1][0]
-            obj = loss_fn_return[1][1]
-            no_obj = loss_fn_return[1][2]
-            cla = loss_fn_return[1][3]
-            if i % print_interval == print_interval - 1:
-                console.log(
-                    '[%d, %5d] loss: %.3f - bb: %.3f | obj: %.3f | no_obj: %.3f | class: %.3f\n' %
-                    (epoch + 1, i + 1, running_loss / print_interval, bb, obj, no_obj, cla)
-                )
-                running_loss = 0.0
-
-        console.log("\nTesting accuracy\n")
-        accuracy, accuracy_debug = test_accuracy()
-        console.log('For epoch', epoch + 1, 'the test accuracy over the whole test set is %.2f%% [%.2f%%]' % (accuracy[0]*100, accuracy_debug[0]*100))
-
-        # we want to save the model if the accuracy is the best
-        if accuracy[0] > best_accuracy:
-            saveModel()
-            best_accuracy = accuracy[0]
-    return pd.DataFrame.from_dict(loss_data)
-
-
-def test_accuracy():
-    network.eval()
-
-    with torch.no_grad():
-        batch_nms_boxes = []
-        batch_targets = []
-
-        for data_index, data in enumerate(tqdm(test_dataloader)):
-            images, target = data
-            images = images.to(custom_utils.DEVICE)
-
-            outputs = network(images)
-
-            for index, boxes in enumerate(outputs):
-                boxes = custom_utils.from_prediction_to_box(boxes)
-                nms_boxes = custom_utils.non_max_suppression(boxes)
-                nms_boxes = [[data_index * BATCH + index] + box for box in nms_boxes]
-                targets = target[6][index]
-                targets = [[data_index * BATCH + index] + box for box in targets]
-                for box in nms_boxes:
-                    batch_nms_boxes.append(box)
-                for box in targets:
-                    batch_targets.append(box)
-
-        return custom_utils.mean_average_precision(batch_nms_boxes, batch_targets), custom_utils.mean_average_precision(batch_targets, batch_targets)
-
-
-# %%
-console.log("Creating model")
-network = ObjectDetectionModel()
-
-console.log("Initializing loss and optimizer")
-loss_fn = Loss(10, 0.5)
-optimizer = torch.optim.Adam(network.parameters(), lr=LR)
-# scheduler = torch.optim.lr_scheduler.CyclicLR(optimizer, base_lr=LR, max_lr=0.1)
-
-loss_function_data = train(5, 500)
-custom_utils.plot_loss(loss_function_data)
+# %%
+# Utils imports
+import os
+from tqdm import tqdm
+from rich.console import Console
+from datetime import datetime
+
+# Torch-related imports
+import torch
+import torch.nn as nn
+from torch.utils.data import Dataset
+import pandas as pd
+
+# Custom imports
+import libs.utils as custom_utils
+import libs.net_utils as net_utils
+from libs.loss import Loss
+from libs.custom_dataset import CustomDataset
+
+console = Console()
+console.log("Initializing model parameters")
+# Set torch seed
+torch.manual_seed(3407)
+
+# Initialize training variables
+BATCH = 4
+LR = 0.1
+MOMENTUM = 0.9
+
+# %%
+# Loading training dataset
+console.log("Building dataset")
+train_dataset = CustomDataset(os.path.join(custom_utils.PROJECT_ROOT, "data", "assignment_1", "train"))
+test_dataset = CustomDataset(os.path.join(custom_utils.PROJECT_ROOT, "data", "assignment_1", "test"))
+
+# Building training dataloader
+console.log("Building dataloader")
+train_dataloader = torch.utils.data.DataLoader(
+    train_dataset,
+    batch_size=BATCH,
+    shuffle=True,
+    collate_fn=custom_utils.collate_fn
+)
+test_dataloader = torch.utils.data.DataLoader(
+    test_dataset,
+    batch_size=BATCH,
+    shuffle=True,
+    collate_fn=custom_utils.collate_fn
+)
+
+
+# %%
+class ObjectDetectionModel(nn.Module):
+    def __init__(self):
+        super(ObjectDetectionModel, self).__init__()
+        self.convolutions = nn.Sequential()
+        # 256 x 256
+        self.convolutions.append(net_utils.build_simple_convolutional_block(3, 64, conv_kernel=7, conv_stride=2))
+        # 125 x 125
+        self.convolutions.append(net_utils.build_simple_convolutional_block(64, 192, conv_kernel=3, pool_kernel=2))
+        self.convolutions.append(net_utils.build_simple_convolutional_block(192, 128, conv_kernel=1))
+        # 62 x 62
+        self.convolutions.append(net_utils.build_simple_convolutional_block(128, 256, conv_kernel=1))
+        self.convolutions.append(net_utils.build_simple_convolutional_block(256, 256, pool_kernel=2))
+        self.convolutions.append(net_utils.build_simple_convolutional_block(256, 256, conv_kernel=1))
+        self.convolutions.append(net_utils.build_simple_convolutional_block(256, 512, pool_kernel=2))
+        # 31 x 31
+        for i in range(3):
+            self.convolutions.append(net_utils.build_simple_convolutional_block(512, 256, conv_kernel=1))
+            self.convolutions.append(net_utils.build_simple_convolutional_block(256, 512))
+        self.convolutions.append(net_utils.build_simple_convolutional_block(512, 512, conv_kernel=1))
+        self.convolutions.append(net_utils.build_simple_convolutional_block(512, 1024, pool_kernel=2))
+        # 15 x 15
+        for i in range(3):
+            self.convolutions.append(net_utils.build_simple_convolutional_block(1024, 512, conv_kernel=1))
+            self.convolutions.append(net_utils.build_simple_convolutional_block(512, 1024))
+        self.convolutions.append(net_utils.build_simple_convolutional_block(1024, 1024, pool_kernel=2))
+        for i in range(3):
+            self.convolutions.append(net_utils.build_simple_convolutional_block(1024, 1024))
+        # 7 x 7
+        # self.output = net_utils.build_output_components(1024)
+        self.output = nn.Sequential(
+            nn.Linear(1024*7*7, 256*7*7),
+            nn.ReLU(),
+            nn.Dropout(),
+            nn.Linear(256*7*7, 23*7*7),
+            nn.Sigmoid()
+        )
+
+    def forward(self, x):
+        x = self.convolutions(x)
+        # x = [
+        #     self.output[0](x),
+        #     self.output[1](x),
+        #     self.output[2](x)
+        # ]
+        # return torch.cat(x, 1)
+        x = x.view(-1, 1024*7*7)
+        x = self.output(x)
+        return x.reshape(-1, 7, 7, 23)
+
+
+# %%
+def saveModel():
+    path = os.path.join(custom_utils.PROJECT_ROOT, "models", datetime.now().strftime("%Y%m%d%H%M%S") + ".pth")
+    torch.save(network.state_dict(), path)
+
+
+def train(num_epochs, print_interval=10):
+    best_accuracy = 0.0
+    loss_data = {'epoch': [], 'loss': []}
+
+    network.to(custom_utils.DEVICE)
+
+    for epoch in range(num_epochs):
+        network.train()
+        console.log("\nTraining Epoch %d\n" % (epoch + 1))
+        running_loss = 0.
+        epoch_loss = 0.
+
+        for i, data in enumerate(tqdm(train_dataloader)):
+            images, target = data
+            images = images.to(custom_utils.DEVICE)
+
+            outputs = network(images)
+            optimizer.zero_grad()
+            loss_fn_return = loss_fn(outputs, target)
+            loss = loss_fn_return[0]
+            loss_data['epoch'].append(epoch)
+            loss_data['loss'].append(loss.item())
+            loss.backward()
+            optimizer.step()
+
+            running_loss += loss.item()
+            epoch_loss += loss.item() * images.size(0)
+            bb = loss_fn_return[1][0]
+            obj = loss_fn_return[1][1]
+            no_obj = loss_fn_return[1][2]
+            cla = loss_fn_return[1][3]
+            if i % print_interval == print_interval - 1:
+                console.log(
+                    '[%d, %5d] loss: %.3f - bb: %.3f | obj: %.3f | no_obj: %.3f | class: %.3f\n' %
+                    (epoch + 1, i + 1, running_loss / print_interval, bb, obj, no_obj, cla)
+                )
+                running_loss = 0.0
+
+        console.log("\nTesting accuracy\n")
+        accuracy, accuracy_debug = test_accuracy()
+        console.log('For epoch', epoch + 1, 'the test accuracy over the whole test set is %.2f%% [%.2f%%]' % (accuracy[0]*100, accuracy_debug[0]*100))
+
+        # we want to save the model if the accuracy is the best
+        if accuracy[0] > best_accuracy:
+            saveModel()
+            best_accuracy = accuracy[0]
+    return pd.DataFrame.from_dict(loss_data)
+
+
+def test_accuracy():
+    network.eval()
+
+    with torch.no_grad():
+        batch_nms_boxes = []
+        batch_targets = []
+
+        for data_index, data in enumerate(tqdm(test_dataloader)):
+            images, target = data
+            images = images.to(custom_utils.DEVICE)
+
+            outputs = network(images)
+
+            for index, boxes in enumerate(outputs):
+                boxes = custom_utils.from_prediction_to_box(boxes)
+                nms_boxes = custom_utils.non_max_suppression(boxes)
+                nms_boxes = [[data_index * BATCH + index] + box for box in nms_boxes]
+                targets = target[6][index]
+                targets = [[data_index * BATCH + index] + box for box in targets]
+                for box in nms_boxes:
+                    batch_nms_boxes.append(box)
+                for box in targets:
+                    batch_targets.append(box)
+
+        return custom_utils.mean_average_precision(batch_nms_boxes, batch_targets), custom_utils.mean_average_precision(batch_targets, batch_targets)
+
+
+# %%
+console.log("Creating model")
+network = ObjectDetectionModel()
+
+console.log("Initializing loss and optimizer")
+loss_fn = Loss(10, 0.5)
+optimizer = torch.optim.Adam(network.parameters(), lr=LR)
+# scheduler = torch.optim.lr_scheduler.CyclicLR(optimizer, base_lr=LR, max_lr=0.1)
+
+loss_function_data = train(5, 500)
+custom_utils.plot_loss(loss_function_data)